--- conflicted
+++ resolved
@@ -54,14 +54,9 @@
     logger.info("Starts completing the insert options")
     oplog_doc = utils.unpickle(oplog)
 
-<<<<<<< HEAD
-    # Create a map of tuple(doc's timestamp, profiler file names) to doc. This
-    # makes it easy to fetch the earliest doc in the group on each iteration.
-=======
     # Create a map of tuple(doc's timestamp, profiler file name) to doc for
     # each profiler. This makes it easy to fetch the earliest doc in the group
     # on each iteration.
->>>>>>> b6c7f41d
     profiler_docs = {}
     for file_name in profiler_files:
         doc = utils.unpickle(profiler_files[file_name])
